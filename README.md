# AI Training Autopilot
This repository is part of the effort described in the IBM Research Challenge #5160.

The goal of this challenge is to enable the OpenShift container platform to become the premier platform to orchestrate the full life cycle of Foundation Model workflows (pre-processing, training, adaptation/distillation, and inference) seamlessly across public, private, and on-prem cloud environments.

From operation perspective, infrastucture stability is always important. We actually saw the various errors and anomaly states in GPU and Network, for instance, so it becomes crucial to provide a tool to detect, avoid, and handle the infrastructure issues while running the AI training job. 

We provide a collection of tools (named Autopilot) to steer and address these infrastructure issues automatically by pre-flight checks, in-flight checks, and also post-flight to learn or improve the issue detection logic. 

Autopilot runs as a DaemonSet on all worker nodes that have GPUs. All results from health checks are exposed through Prometheus and a Grafana dashboard is available in the `utility-tools` folder.



![autopilot-pod](https://media.github.ibm.com/user/96687/files/3f513944-2b23-4ce1-92ce-5cbbf5a40f10)


The toolkit will provide pre-flight, in-flight and post-flight checks. In more details (list subject to changes):

- pre-flight checks

  - validate infrastructure before the start of jobs

- in-flight checks

  - workload and system performance is continuously monitored

  - detect anomaly, decide to continue or stop the job

  - issue alert to end users

- post-flight learning

  - improve anomaly detection based on infrastructure validation data

### Health Checks
The current status of the Autopilot includes:

- The PCIe NVIDIA bandwidth test to check host-to-device connection on each node
- A check on GPUs remapped rows
- A check on the multi-nic CNI availability
<!-- - A HealthCheckReport Custom Resource Definition (CRD) and a controller that takes action based on the bandwidth test result -->

<!-- The Mutating Webhook and HealthCheckReport Operator are linked in this repository as submodules.
Please follow the links to get more information about each sub-project.

The image below shows the current execution flow of a pre-flight check 

![execflow-autopilot](https://media.github.ibm.com/user/96687/files/8fa9e470-7007-4d5a-af7a-fb66d7da5429)

At a high level, the flow is the following (omitting the MCAD part for simplification):

- A job is created by the user, containing the label `autopilot:""`.
- The mutating webhook will check if the pods are also requesting GPUs. If so, it will inject the init container with the PCIe bandwidth test.
- At execution time, each pod will first run the health check container. If the test will succeed, then the pod will keep running normally.
<!-- - If the test fails, the init container will create a HealthCheckReport CRD indicating the result of the test and the node involved. Also, the pod will label itself with `deschedule` so that it can be removed from the faulty node. -->

## Install autopilot (Admin)
**Installation**: Both projects can be installed through Helm and need admin privileges to create objects like services, serviceaccounts, namespaces and RBAC.

A basic system requirement is that an image pull secret to `icr.io` or `us.icr.io` is available. An image for each component is pushed in each region. 


Helm charts values can be found [here](https://github.ibm.com/hybrid-cloud-infrastructure-research/autopilot/tree/main/autopilot-daemon/helm-charts/autopilot).

By default, it will create a namespace named `autopilot` where to run the components. Users workloads do not run in the autopilot namespace. The creation of the namespace can be disabled by setting `create` to false in the namespace block of the `Values.yaml` file.

```yaml
namespace: 
  create: true
  name: autopilot
```

- To pull images from `cil15` registry, the admin needs to add `imagePullSecret` data in one of the helm charts. Both webhook and controller have such entry. It is possible to avoid the creation of the pull secret by setting the value `create` to false in the imagePullSecret block, and by setting the name of the one that will be used (i.e., `all-icr-io`).

```yaml
pullSecrets:
  create: true
  name: autopilot-pull-secret
  imagePullSecretData: 
```

Autopilot needs to run on GPU nodes, but it does not request any GPU in the resource requirements.
To avoid landing on non-GPU nodes (e.g., worker nodes dedicated to infrastructure components), we recommend to have the following in the Helm chart values. It is enabled by default.

```yaml
nodeSelector:
  nvidia.com/gpu.present: 'true'
```  
 
The recommended commands are as follows:

```bash
git clone git@github.ibm.com:ai-foundation/foundation-model-stack.git % or clone this repository and skip the next step
% UPDATE VALUES IN THE HELM CHARTS
make install
% or helm install autopilot-daemon/helm-charts/autopilot
```

The controllers should show up in the selected namespace

```bash
$ oc get po -n autopilot
NAME                               READY   STATUS    RESTARTS   AGE
autopilot-daemon-autopilot-g7j6h   1/1     Running   0          70m
autopilot-daemon-autopilot-g822n   1/1     Running   0          70m
autopilot-daemon-autopilot-x6h8d   1/1     Running   0          70m
autopilot-daemon-autopilot-xhntv   1/1     Running   0          70m
```

### Uninstall

```bash
make uninstall 
% or helm uninstall autopilot
```

## Run health checks

Health checks can be executed through a utility tool provided with a Helm chart, or by querying the Autopilot service.
Results can be visualized by either checking the logs of the utility tool/service query, or by looking at the data in a Grafana dashboard.
The relevant `json` file can be found [here](https://github.ibm.com/hybrid-cloud-infrastructure-research/autopilot/blob/main/utility-tools/Autopilot-Grafana-Dashboard.json)

### Helm Chart

Users and admins can create a single pod that can run the desired health checks.
Please refer to the [dedicated page](https://github.ibm.com/hybrid-cloud-infrastructure-research/autopilot/tree/main/utility-tools/system-check) for more details and customization.

### Query the Autopilot Service

Autopilot provides a `/status` handler that can be queried to get the entire system status, meaning that it will run all the tests on all the nodes. Autopilot is reachable by service name `autopilot-healthchecks.autopilot.svc` in-cluster only, meaning it can be reached from a pod running in the cluster.

Tests can be tailored by a combination of:

<<<<<<< HEAD
- `host=<hostname>`, to run all tests on a specific node
- `check=<healthcheck>`, to run a single test (`pciebw`, `nic` and `remapped`)
=======
- `host=<hostname1,hostname2,...>`, to run all tests on a specific node or on a comma separated list of nodes
- `check=<healthcheck>`, to run a single test (`pciebw`, `nic` and `remapped`, or `all`). When no parameters are specified, all tests are run.
- `batch=<#hosts>`, how many hosts to check at a single moment. Requests to the batch are run in parallel. Batching is done to avoid running too many requests in parallel when the number of worker nodes increases. Default to 1.
>>>>>>> b171a602

#### Query from a pod

```bash
$ kubectl create job curl-pod --image=nginx -- sleep inf
$ kubectl exec jobs/curl-pod -- curl "http://autopilot-healthchecks.autopilot.svc:3333/status?host=dev-ppv5g-worker-3-with-secondary-jdf7b&check=nic"
  % Total    % Received % Xferd  Average Speed   Time    Time     Time  Current
                                 Dload  Upload   Total   Spent    Left  Speed
  0     0    0     0    0     0      0      0 --:--:-- --:--:-- --:--:--     0
Asking to run on remote node dev-ppv5g-worker-3-with-secondary-jdf7bEndpointSlice: autopilot-healthchecks

Endpoint: 10.129.12.39

Node:  dev-ppv5g-worker-3-with-secondary-jdf7b

url:  http://10.129.12.39:3333/status?host=dev-ppv5g-worker-3-with-secondary-jdf7b&check=nic

Response: 
 Checking system status of host dev-ppv5g-worker-3-with-secondary-jdf7b (localhost) 

[[ NETWORK ]] Evaluating reachability of Multi-NIC CNI.
===== Health Status of dev-ppv5g-worker-3-with-secondary-jdf7b =====
Allocatable network devices: 2/2
Connectable network devices: 2/2
Host is OK (all functional and connected).
Reported by multi-nic-cni-health-checker-5cfb794496-57vtw at 2023-06-08T20:12:22Z

[[ NETWORK ]] SUCCESS

dev-ppv5g-worker-3-with-secondary-jdf7b 1 1


Node Status:  Ok

-------------------------------------

Node Summary: 

 dev-ppv5g-worker-3-with-secondary-jdf7b :  Ok
```

#### Query with Port-Forward

Alternatively, it is possible to port-forward the autopilot healthchecks Service and `curl` from localhost. 

```bash
$ kubectl port-forward service/autopilot-healthchecks 3333:3333
Forwarding from 127.0.0.1:3333 -> 3333
Forwarding from [::1]:3333 -> 3333
```

Then on another terminal, run the desired curl command

```bash
$ curl "http://127.0.0.1:3333/status?host=dev-ppv5g-worker-3-with-secondary-h5vb6&check=nic"
Checking system status of host dev-ppv5g-worker-3-with-secondary-h5vb6 (localhost) 

[[ NETWORK ]] Evaluating reachability of Multi-NIC CNI.
===== Health Status of dev-ppv5g-worker-3-with-secondary-h5vb6 =====
Allocatable network devices: 2/2
Connectable network devices: 2/2
Host is OK (all functional and connected).
Reported by multi-nic-cni-health-checker-5cfb794496-57vtw at 2023-06-09T01:43:15Z

[[ NETWORK ]] SUCCESS

dev-ppv5g-worker-3-with-secondary-h5vb6 1 1

$ kubectl delete job curl-pod
```<|MERGE_RESOLUTION|>--- conflicted
+++ resolved
@@ -131,14 +131,9 @@
 
 Tests can be tailored by a combination of:
 
-<<<<<<< HEAD
-- `host=<hostname>`, to run all tests on a specific node
-- `check=<healthcheck>`, to run a single test (`pciebw`, `nic` and `remapped`)
-=======
 - `host=<hostname1,hostname2,...>`, to run all tests on a specific node or on a comma separated list of nodes
 - `check=<healthcheck>`, to run a single test (`pciebw`, `nic` and `remapped`, or `all`). When no parameters are specified, all tests are run.
 - `batch=<#hosts>`, how many hosts to check at a single moment. Requests to the batch are run in parallel. Batching is done to avoid running too many requests in parallel when the number of worker nodes increases. Default to 1.
->>>>>>> b171a602
 
 #### Query from a pod
 
