FROM pytorch/pytorch:1.12.1-cuda11.3-cudnn8-devel as cudabuild

RUN apt -y update && apt -y upgrade && apt -y clean && apt -y autoremove \
        && apt install -y --no-install-recommends build-essential git wget openssh-server && \
        apt -y clean && apt -y autoremove

RUN git clone https://github.com/NVIDIA/cuda-samples.git
WORKDIR cuda-samples/Samples/1_Utilities/bandwidthTest

RUN make SMS="60 70 80 86" 

FROM golang:1.19 AS gobuild

ENV GOOS=linux
ENV GOARCH=amd64
ENV CGO_ENABLED=0

WORKDIR /workspace
COPY . /workspace/

RUN go build -o bin/autopilot pkg/cmd/main.go

####################### Final Image

# FROM python:3.9.15-slim
FROM nvidia/cuda:12.1.1-runtime-ubuntu20.04
RUN  apt -y update && apt -y upgrade &&  DEBIAN_FRONTEND="noninteractive" TZ="America/New_York" apt install -y --no-install-recommends \ 
        build-essential iperf3 iputils-ping \
        python3 \
        pip \
        pciutils \
        wget \
        net-tools \
        software-properties-common \
        && apt -y clean && apt -y autoremove

# Add capabilities for ping
RUN setcap cap_net_raw,cap_net_admin+p /bin/ping
RUN add-apt-repository "deb https://developer.download.nvidia.com/compute/cuda/repos/ubuntu2004/x86_64/ /" && apt -y update && apt install -y datacenter-gpu-manager
# add ca-certificates (Alpine commands, previous base image)
# RUN apk update && apk --no-cache  add ca-certificates
# RUN adduser -s /bin/bash -D -h /home/autopilot autopilot -G root 

# FROM pytorch/pytorch:1.12.1-cuda11.3-cudnn8-runtime
RUN useradd -ms /bin/bash autopilot && usermod -g root autopilot 

# set working directory
WORKDIR /home/autopilot

COPY --from=gobuild /workspace/bin/autopilot /usr/local/bin/autopilot

# PCIe tests files
COPY --from=cudabuild /workspace/cuda-samples/Samples/1_Utilities/bandwidthTest/bandwidthTest /home/autopilot/gpubw/bandwidthTest
COPY gpu-bw/gpuLocalBandwidthTest.sh /home/autopilot/gpubw/gpuLocalBandwidthTest.sh
COPY gpu-bw/entrypoint.py /home/autopilot/gpubw/entrypoint.py
COPY gpu-bw/briefings.sh /home/autopilot/gpubw/briefings.sh

# Secondary NIC tests files
COPY network/metrics-entrypoint.py /home/autopilot/network/metrics-entrypoint.py
COPY network/iperf3-entrypoint.py /home/autopilot/network/iperf3-entrypoint.py
COPY network/start-iperf-servers.py /home/autopilot/network/start-iperf-servers.py
COPY network/iperf3-debrief.sh /home/autopilot/network/iperf3-debrief.sh

# Copy Python script to read Multi-NIC Health Checker status
RUN cd network && wget https://raw.githubusercontent.com/foundation-model-stack/multi-nic-cni/main/health-check/example-client/read_status.py


# Remapped Rows test files
COPY gpu-remapped/entrypoint.py /home/autopilot/gpu-remapped/entrypoint.py
COPY gpu-remapped/briefings.sh /home/autopilot/gpu-remapped/briefings.sh
COPY gpu-remapped/remapped-rows.sh /home/autopilot/gpu-remapped/remapped-rows.sh

COPY utils /home/autopilot/utils

# DGCM test files and dependencies 
COPY gpu-dcgm/entrypoint.py /home/autopilot/gpu-dcgm/entrypoint.py
# RUN wget https://developer.download.nvidia.com/compute/cuda/repos/ubuntu2004/x86_64/datacenter-gpu-manager_3.1.8_amd64.deb && dpkg --install datacenter-gpu-manager_3.1.8_amd64.deb

# Last touches
<<<<<<< HEAD
RUN pip install --upgrade pip && pip install kubernetes netifaces
RUN apt-get update -y && apt install -y vim && apt -y clean && apt -y autoremove
=======
RUN pip install --upgrade pip && pip install kubernetes aiohttp[speedups]
RUN apt -y update && apt install -y vim && apt -y clean && apt -y autoremove
>>>>>>> ef4efa3e
RUN chmod 755 /usr/local/bin/autopilot && chown -hR autopilot /home/autopilot && chmod -R g=u /home/autopilot
CMD ["/usr/local/bin/autopilot"]<|MERGE_RESOLUTION|>--- conflicted
+++ resolved
@@ -77,12 +77,7 @@
 # RUN wget https://developer.download.nvidia.com/compute/cuda/repos/ubuntu2004/x86_64/datacenter-gpu-manager_3.1.8_amd64.deb && dpkg --install datacenter-gpu-manager_3.1.8_amd64.deb
 
 # Last touches
-<<<<<<< HEAD
-RUN pip install --upgrade pip && pip install kubernetes netifaces
-RUN apt-get update -y && apt install -y vim && apt -y clean && apt -y autoremove
-=======
-RUN pip install --upgrade pip && pip install kubernetes aiohttp[speedups]
+RUN pip install --upgrade pip && pip install kubernetes netifaces aiohttp[speedups]
 RUN apt -y update && apt install -y vim && apt -y clean && apt -y autoremove
->>>>>>> ef4efa3e
 RUN chmod 755 /usr/local/bin/autopilot && chown -hR autopilot /home/autopilot && chmod -R g=u /home/autopilot
 CMD ["/usr/local/bin/autopilot"]