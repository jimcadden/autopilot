--- conflicted
+++ resolved
@@ -37,10 +37,7 @@
            - -c
            - |
              iperf3 -s -p 6310 -D 
-<<<<<<< HEAD
              python3 network/start-iperf-servers.py --replicas 64
-=======
->>>>>>> db078f02
              /usr/local/bin/autopilot --port {{ .Values.service.port }} --loglevel={{ .Values.loglevel }} --bw {{ .Values.PCIeBW }} --w {{ .Values.repeat }} 
           imagePullPolicy: {{ .Values.image.pullPolicy }} 
           name: autopilot
