# Default values for the Autopilot DaemonSet.
# This is a YAML-formatted file.
# Declare variables to be passed into your templates.

namespace: 
  create: true
  name: autopilot

initContainer:
  image: us.icr.io/cil15-shared-registry/autopilot/autopilot:v1

image:
<<<<<<< HEAD
  # repository: us.icr.io/cil15-shared-registry/autopilot/autopilot
  repository: us.icr.io/cil15-shared-registry/autopilot/start-servers:0.0
  tag: iperf
=======
  repository:  us.icr.io/cil15-shared-registry/autopilot/autopilot
  tag: v1
>>>>>>> 0b7d519e
  pullPolicy: Always

PCIeBW: 4

repeat: 1

pullSecrets:
  create: true
  name: autopilot-pull-secret
  imagePullSecretData: 
  
env:
  # - name: "CHECKER_URL"
  #   value:
  # - name: "CHECKER_NAMESPACE"
  #   value: ""
  # - name: "MULTI_NIC_HEALTH_CHECKER_ENDPOINT"
  #   value:
  # - name: "MULTI_NIC_HEALTH_CHECKER_TIMEOUT"
  #   value:

service:
  port: 3333

annotations:
  # k8s.v1.cni.cncf.io/networks: multi-nic-network

nodeSelector:
  nvidia.com/gpu.present: 'true'
  # nvidia.com/mig.config: 'all-disabled'
  # node-role.kubernetes.io/infra: ''

resources: 
  # We usually recommend not to specify default resources and to leave this as a conscious
  # choice for the user. This also increases chances charts run on environments with little
  # resources, such as Minikube. If you do want to specify resources, uncomment the following
  # lines, adjust them as necessary, and remove the curly braces after 'resources:'.
  limits:
    # cpu: 2
    # memory: 1Gi
    nvidia.com/gpu: 0
  requests:
#    cpu: 500m
#    memory: 1Gi
    nvidia.com/gpu: 0

# serviceAnnotations:
#    service.beta.openshift.io/serving-cert-secret-name: autopilot-webhook


# configAnnotations: 
#   service.beta.openshift.io/inject-cabundle: "true"

# klog configuration
loglevel: 2
# logfile: "/home/autopilot/data/report.log"

# optional remote storage. A PVC and secret must exist
additionalVolumeClaimTemplates:
  # - name: logdir
  #   persistentVolumeClaim:
  #     claimName: my-pvc
additionalVolumeMounts:
  # - mountPath: /data
  #   name: logdir<|MERGE_RESOLUTION|>--- conflicted
+++ resolved
@@ -10,14 +10,8 @@
   image: us.icr.io/cil15-shared-registry/autopilot/autopilot:v1
 
 image:
-<<<<<<< HEAD
-  # repository: us.icr.io/cil15-shared-registry/autopilot/autopilot
-  repository: us.icr.io/cil15-shared-registry/autopilot/start-servers:0.0
-  tag: iperf
-=======
   repository:  us.icr.io/cil15-shared-registry/autopilot/autopilot
   tag: v1
->>>>>>> 0b7d519e
   pullPolicy: Always
 
 PCIeBW: 4
