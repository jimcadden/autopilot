package handlers

import (
	"os"
	"os/exec"
	"strconv"
	"strings"
	"time"

	"github.ibm.com/hybrid-cloud-infrastructure-research/autopilot-daemon/pkg/utils"
	"k8s.io/klog/v2"
)

func TimerRun() {
	klog.Info("Running a periodic check")
	runAllTestsLocal("pciebw,remapped,dcgm", "1")
}

func runAllTestsLocal(checks string, dcgmR string) (error, *[]byte) {
	out := []byte("")
	var tmp *[]byte
	var err error
	start := time.Now()
	for _, check := range strings.Split(checks, ",") {
		switch check {
		case "dcgm":
			klog.Info("Running health check: ", check)
			err, tmp = runDCGM(dcgmR)
			if err != nil {
				klog.Error(err.Error())
				return err, tmp
			}
			out = append(out, *tmp...)

		case "pciebw":
			klog.Info("Running health check: ", check)
			err, tmp = runPCIeBw()
			if err != nil {
				klog.Error(err.Error())
				return err, tmp
			}
			out = append(out, *tmp...)

		case "remapped":
			klog.Info("Running health check: ", check)
			err, tmp = runRemappedRows()
			if err != nil {
				klog.Error(err.Error())
				return err, nil
			}
			out = append(out, *tmp...)

		case "nic":
			klog.Info("Running health check: ", check, " -- DISABLED")

		case "all":
			klog.Info("Run all health checks\n")
			err, tmp := runPCIeBw()
			if err != nil {
				klog.Error(err.Error())
				return err, tmp
			}
			out = append(out, *tmp...)
			err, tmp = runRemappedRows()
			if err != nil {
				klog.Error(err.Error())
				return err, nil
			}
			out = append(out, *tmp...)
			err, tmp = runDCGM(dcgmR)
			if err != nil {
				klog.Error(err.Error())
				return err, tmp
			}
			out = append(out, *tmp...)

			// err, tmp = netReachability()
			// if err != nil {
			// 	klog.Error(err.Error())
			// 	return err, nil
			// }
			// out = append(out, *tmp...)
		default:
			notsupported := "check not supported: " + check
			out = append(out, []byte(notsupported)...)
		}
	}
	end := time.Now()
	diff := end.Sub(start)
	klog.Info("Total time (s) for all checks: ", diff.Seconds())
	return nil, &out
}

func runAllTestsRemote(host string, check string, batch string, jobName string, dcgmR string, replicas string) (error, *[]byte) {
	klog.Info("About to run command:\n", "./utils/runHealthchecks.py", " --service=autopilot-healthchecks", " --namespace="+os.Getenv("NAMESPACE"), " --nodes="+host, " --check="+check, " --batchSize="+batch, " --wkload="+jobName, " --dcgmR="+dcgmR, "--replicas="+replicas)

	out, err := exec.Command("python3", "./utils/runHealthchecks.py", "--service=autopilot-healthchecks", "--namespace="+os.Getenv("NAMESPACE"), "--nodes="+host, "--check="+check, "--batchSize="+batch, "--wkload="+jobName, "--dcgmR="+dcgmR, "--replicas", replicas).Output()
	if err != nil {
		klog.Info("Out:", string(out))
		klog.Error(err.Error())
		return err, nil
	}

	return nil, &out
}

func netReachability() (error, *[]byte) {
	out, err := exec.Command("python3", "./network/metrics-entrypoint.py").CombinedOutput()
	if err != nil {
		klog.Info("Out:", string(out))
		klog.Error(err.Error())
		return err, nil
	} else {
		klog.Info("Secondary NIC health check test completed:")

		if strings.Contains(string(out[:]), "FAIL") {
			klog.Info("Multi-NIC CNI reachability test failed.", string(out[:]))
		} else if strings.Contains(string(out[:]), "cannot") {
			klog.Info("Unable to determine the reachability of the node.", string(out[:]))
		} else {
			output := strings.TrimSuffix(string(out[:]), "\n")
			split := strings.Split(output, "\n")
			lastline := split[len(split)-1]
			final := strings.Split(lastline, " ")
			var nicid1, nicid2 int = 1, 2
			if reachable1, err := strconv.ParseFloat(final[1], 32); err == nil {
				klog.Info("Observation: ", os.Getenv("NODE_NAME"), " ", strconv.Itoa(nicid1), " ", reachable1)
				utils.HchecksGauge.WithLabelValues("net-reach", os.Getenv("NODE_NAME"), strconv.Itoa(nicid1)).Set(reachable1)
			}
			if reachable2, err := strconv.ParseFloat(final[2], 32); err == nil {
				klog.Info("Observation: ", os.Getenv("NODE_NAME"), " ", strconv.Itoa(nicid2), " ", reachable2)
				utils.HchecksGauge.WithLabelValues("net-reach", os.Getenv("NODE_NAME"), strconv.Itoa(nicid2)).Set(reachable2)
			}
		}

	}
	return nil, &out
}

func runRemappedRows() (error, *[]byte) {
	out, err := exec.Command("python3", "./gpu-remapped/entrypoint.py").CombinedOutput()
	if err != nil {
		klog.Info("Out:", string(out))
		klog.Error(err.Error())
		return err, nil
	} else {
		klog.Info("Remapped Rows check test completed:")

		if strings.Contains(string(out[:]), "FAIL") {
			klog.Info("Remapped Rows test failed.", string(out[:]))
		}

		if strings.Contains(string(out[:]), "ABORT") {
			klog.Info("Remapped Rows cannot be run. ", string(out[:]))
			return nil, &out
		}

		output := strings.TrimSuffix(string(out[:]), "\n")
		split := strings.Split(output, "\n")
		rmr := split[len(split)-1]
		final := strings.Split(rmr, " ")

		for gpuid, v := range final {
			rm, err := strconv.ParseFloat(v, 64)
			if err != nil {
				klog.Error(err.Error())
				return err, nil
			} else {
				klog.Info("Observation: ", os.Getenv("NODE_NAME"), " ", strconv.Itoa(gpuid), " ", rm)
				// utils.Hchecks.WithLabelValues("remapped", os.Getenv("NODE_NAME"), strconv.Itoa(gpuid)).Observe(rm)
				utils.HchecksGauge.WithLabelValues("remapped", os.Getenv("NODE_NAME"), strconv.Itoa(gpuid)).Set(rm)
			}
		}
	}
	return nil, &out
}

func runPCIeBw() (error, *[]byte) {
	out, err := exec.Command("python3", "./gpubw/entrypoint.py", "-t", utils.UserConfig.BWThreshold).CombinedOutput()
	if err != nil {
		klog.Info("Out:", string(out))
		klog.Error(err.Error())
		return err, nil
	} else {
		klog.Info("GPU PCIe BW test completed:")

		if strings.Contains(string(out[:]), "FAIL") {
			klog.Info("PCIe BW test failed.", string(out[:]))
		}

		if strings.Contains(string(out[:]), "ABORT") {
			klog.Info("PCIe BW cannot be run. ", string(out[:]))
			return nil, &out
		}

		output := strings.TrimSuffix(string(out[:]), "\n")
		split := strings.Split(output, "\n")

		bws := split[len(split)-1]
		final := strings.Split(bws, " ")

		for gpuid, v := range final {
			bw, err := strconv.ParseFloat(v, 64)
			if err != nil {
				klog.Error(err.Error())
				return err, nil
			} else {
				klog.Info("Observation: ", os.Getenv("NODE_NAME"), " ", strconv.Itoa(gpuid), " ", bw)
				// utils.Hchecks.WithLabelValues("pciebw", os.Getenv("NODE_NAME"), strconv.Itoa(gpuid)).Observe(bw)
				utils.HchecksGauge.WithLabelValues("pciebw", os.Getenv("NODE_NAME"), strconv.Itoa(gpuid)).Set(bw)
			}
		}
	}
	return nil, &out
}

<<<<<<< HEAD
func runIperf(nodelist string, jobName string, plane string, replicas string) (error, *[]byte) {
	// Start servers on a different pod
	// exec.Command("python3", "./network/start-iperf-servers.py", "--replicas", replicas)
	// Start clients
	out, err := exec.Command("python3", "./network/iperf3-entrypoint.py", "--nodes", nodelist, "--job", jobName, "--plane", plane, "--replicas", replicas).CombinedOutput()
	klog.Info("Running command: ", "python3", "./network/iperf3-entrypoint.py", " --nodes ", nodelist, " --job ", jobName, " --plane ", plane, " --replicas ", replicas)
=======
func runIperf(nodelist string, jobName string, plane string, clients string) (error, *[]byte) {
	out, err := exec.Command("python3", "./network/iperf3-entrypoint.py", "--nodes", nodelist, "--job", jobName, "--plane", plane, "--clients", clients).CombinedOutput()
	klog.Info("Running command: ", "python3", "./network/iperf3-entrypoint.py", " --nodes ", nodelist, " --job ", jobName, " --plane ", plane, " --clients ", clients)
>>>>>>> 0b7d519e
	if err != nil {
		klog.Info("Out:", string(out))
		klog.Error(err.Error())
		return err, nil
	} else {
		klog.Info("iperf3 test completed:")
		// out, err := exec.Command("bash", "./network/iperf3-debrief.sh").CombinedOutput()
		// if err != nil {
		// 	klog.Info("Out:", string(out))
		// 	klog.Error(err.Error())
		// 	return err, nil
		// }
		// if strings.Contains(string(out[:]), "FAIL") {
		// 	klog.Info("iperf3 test test failed.", string(out[:]))
		// 	return nil, &out
		// }
		klog.Info("iperf3 result:\n", string(out))
	}
	return nil, &out
}

<<<<<<< HEAD
func startIperfServers(replicas string) (error, *[]byte) {
	out, err := exec.Command("python3", "./network/start-iperf-servers.py", "--replicas", replicas).CombinedOutput()
	klog.Info("Running command: ", "python3", "./network/start-iperf-servers.py", "--replicas", replicas)
	if err != nil {
		klog.Info("Out:", string(out))
		klog.Error(err.Error())
		return err, nil
	} else {
		klog.Info("iperf3 servers started.")
=======
func runDCGM(dcgmR string) (error, *[]byte) {
	out, err := exec.Command("python3", "./gpu-dcgm/entrypoint.py", "-r", dcgmR).Output()
	if err != nil {
		klog.Error(err.Error())
		return err, nil
	} else {
		klog.Info("DCGM test completed:")

		if strings.Contains(string(out[:]), "ERR") {
			klog.Info("DCGM test exited with errors.", string(out[:]))
		}

		if strings.Contains(string(out[:]), "ABORT") {
			klog.Info("DCGM cannot be run. ", string(out[:]))
			return nil, &out
		}
		output := strings.TrimSuffix(string(out[:]), "\n")
		split := strings.Split(output, "\n")
		dcgmtests := split[len(split)-1]
		var res float64
		res = 0
		if strings.Contains(split[len(split)-1], "SUCCESS") {
			klog.Info("Observation: ", os.Getenv("NODE_NAME"), " ", "result", " ", res)
		} else if strings.Contains(split[len(split)-2], "FAIL") {
			res = 1
			for _, v := range strings.Split(dcgmtests, " ") {
				klog.Info("Observation: ", os.Getenv("NODE_NAME"), " ", "Fail ", v, " ", res)
			}
		}
		utils.HchecksGauge.WithLabelValues("dcgm", os.Getenv("NODE_NAME"), "").Set(res)
>>>>>>> 0b7d519e
	}
	return nil, &out
}<|MERGE_RESOLUTION|>--- conflicted
+++ resolved
@@ -91,10 +91,10 @@
 	return nil, &out
 }
 
-func runAllTestsRemote(host string, check string, batch string, jobName string, dcgmR string, replicas string) (error, *[]byte) {
-	klog.Info("About to run command:\n", "./utils/runHealthchecks.py", " --service=autopilot-healthchecks", " --namespace="+os.Getenv("NAMESPACE"), " --nodes="+host, " --check="+check, " --batchSize="+batch, " --wkload="+jobName, " --dcgmR="+dcgmR, "--replicas="+replicas)
-
-	out, err := exec.Command("python3", "./utils/runHealthchecks.py", "--service=autopilot-healthchecks", "--namespace="+os.Getenv("NAMESPACE"), "--nodes="+host, "--check="+check, "--batchSize="+batch, "--wkload="+jobName, "--dcgmR="+dcgmR, "--replicas", replicas).Output()
+func runAllTestsRemote(host string, check string, batch string, jobName string, dcgmR string) (error, *[]byte) {
+	klog.Info("About to run command:\n", "./utils/runHealthchecks.py", " --service=autopilot-healthchecks", " --namespace="+os.Getenv("NAMESPACE"), " --nodes="+host, " --check="+check, " --batchSize="+batch, " --wkload="+jobName, " --dcgmR="+dcgmR)
+
+	out, err := exec.Command("python3", "./utils/runHealthchecks.py", "--service=autopilot-healthchecks", "--namespace="+os.Getenv("NAMESPACE"), "--nodes="+host, "--check="+check, "--batchSize="+batch, "--wkload="+jobName, "--dcgmR="+dcgmR).Output()
 	if err != nil {
 		klog.Info("Out:", string(out))
 		klog.Error(err.Error())
@@ -214,20 +214,11 @@
 	return nil, &out
 }
 
-<<<<<<< HEAD
-func runIperf(nodelist string, jobName string, plane string, replicas string) (error, *[]byte) {
-	// Start servers on a different pod
-	// exec.Command("python3", "./network/start-iperf-servers.py", "--replicas", replicas)
-	// Start clients
-	out, err := exec.Command("python3", "./network/iperf3-entrypoint.py", "--nodes", nodelist, "--job", jobName, "--plane", plane, "--replicas", replicas).CombinedOutput()
-	klog.Info("Running command: ", "python3", "./network/iperf3-entrypoint.py", " --nodes ", nodelist, " --job ", jobName, " --plane ", plane, " --replicas ", replicas)
-=======
-func runIperf(nodelist string, jobName string, plane string, clients string) (error, *[]byte) {
-	out, err := exec.Command("python3", "./network/iperf3-entrypoint.py", "--nodes", nodelist, "--job", jobName, "--plane", plane, "--clients", clients).CombinedOutput()
-	klog.Info("Running command: ", "python3", "./network/iperf3-entrypoint.py", " --nodes ", nodelist, " --job ", jobName, " --plane ", plane, " --clients ", clients)
->>>>>>> 0b7d519e
-	if err != nil {
-		klog.Info("Out:", string(out))
+func runIperf(nodelist string, jobName string, plane string, clients string, servers string) (error, *[]byte) {
+	out, err := exec.Command("python3", "./network/iperf3-entrypoint.py", "--nodes", nodelist, "--job", jobName, "--plane", plane, "--clients", clients, "--servers", servers).CombinedOutput()
+	klog.Info("Running command: ./network/iperf3-entrypoint.py ", " --nodes ", nodelist, " --job ", jobName, " --plane ", plane, " --clients ", clients, " --servers ", servers)
+	if err != nil {
+		klog.Info(string(out))
 		klog.Error(err.Error())
 		return err, nil
 	} else {
@@ -247,17 +238,19 @@
 	return nil, &out
 }
 
-<<<<<<< HEAD
 func startIperfServers(replicas string) (error, *[]byte) {
 	out, err := exec.Command("python3", "./network/start-iperf-servers.py", "--replicas", replicas).CombinedOutput()
-	klog.Info("Running command: ", "python3", "./network/start-iperf-servers.py", "--replicas", replicas)
-	if err != nil {
-		klog.Info("Out:", string(out))
+	klog.Info("Running command: ./network/start-iperf-servers.py --replicas ", replicas)
+	if err != nil {
+		klog.Info(string(out))
 		klog.Error(err.Error())
 		return err, nil
 	} else {
 		klog.Info("iperf3 servers started.")
-=======
+	}
+	return nil, &out
+}
+
 func runDCGM(dcgmR string) (error, *[]byte) {
 	out, err := exec.Command("python3", "./gpu-dcgm/entrypoint.py", "-r", dcgmR).Output()
 	if err != nil {
@@ -288,7 +281,6 @@
 			}
 		}
 		utils.HchecksGauge.WithLabelValues("dcgm", os.Getenv("NODE_NAME"), "").Set(res)
->>>>>>> 0b7d519e
 	}
 	return nil, &out
 }