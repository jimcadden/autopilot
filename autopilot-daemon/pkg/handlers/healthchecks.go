--- conflicted
+++ resolved
@@ -42,16 +42,6 @@
 			}
 			out = append(out, *tmp...)
 
-<<<<<<< HEAD
-		// case "nic":
-		// 	klog.Info("Running health check: ", check)
-		// 	err, tmp = netReachability()
-		// 	if err != nil {
-		// 		klog.Error(err.Error())
-		// 		return err, nil
-		// 	}
-		// 	out = append(out, *tmp...)
-=======
 		case "nic":
 			klog.Info("Running health check: ", check, " -- DISABLED")
 
@@ -61,7 +51,6 @@
 			// 	return err, nil
 			// }
 			// out = append(out, *tmp...)
->>>>>>> db078f02
 
 		case "all":
 			klog.Info("Run all health checks\n")
@@ -77,20 +66,12 @@
 				return err, nil
 			}
 			out = append(out, *tmp...)
-<<<<<<< HEAD
-			err, tmp = netReachability()
-=======
 			// err, tmp = netReachability()
->>>>>>> db078f02
 			// if err != nil {
 			// 	klog.Error(err.Error())
 			// 	return err, nil
 			// }
 			// out = append(out, *tmp...)
-<<<<<<< HEAD
-
-=======
->>>>>>> db078f02
 		default:
 			notsupported := "check not supported: " + check
 			out = append(out, []byte(notsupported)...)
